--- conflicted
+++ resolved
@@ -1,8 +1,4 @@
-<<<<<<< HEAD
 cog predict --gpus device=3 \
-=======
-cog predict --gpus device=2\
->>>>>>> d9f4c487
     -i run_name="clipx_sdxl" \
     -i caption_prefix="in the style of TOK, " \
     -i concept_mode="style" \
