--- conflicted
+++ resolved
@@ -94,10 +94,7 @@
         embedding_handler.initialize_new_tokens(
             inserting_toks=args.inserting_list_tokens, 
             starting_toks=starting_toks,
-<<<<<<< HEAD
             seed=args.seed
-=======
->>>>>>> 5088ad37
         )
         text_encoders = [text_encoder_one, text_encoder_two]
 
