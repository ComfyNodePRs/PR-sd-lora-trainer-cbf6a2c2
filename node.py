--- conflicted
+++ resolved
@@ -41,18 +41,11 @@
     RETURN_NAMES = ("sample_images", "lora_path", "embedding_path", "final_msg")
     FUNCTION = "train_lora"
 
-<<<<<<< HEAD
-    def train_lora(self, training_images_folder_path,
-            lora_name = "",
-            concept_mode = "style",
-            sd_model_version = "sdxl",
-=======
     def train_lora(self, 
             training_images_folder_path,
             ckpt_name,
             lora_name = "eden_lora",
             mode = "style",
->>>>>>> 6a4fa1ef
             seed = 0,
             resolution = 521,
             train_batch_size = 4,
